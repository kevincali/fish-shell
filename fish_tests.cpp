--- conflicted
+++ resolved
@@ -2411,7 +2411,6 @@
     reader_init();
     env_init();
 
-<<<<<<< HEAD
     if (should_test_function("highlighting")) test_highlighting();
     if (should_test_function("new_parser_ll2")) test_new_parser_ll2();
     if (should_test_function("new_parser_fuzzing")) test_new_parser_fuzzing(); //fuzzing is expensive
@@ -2424,6 +2423,7 @@
     if (should_test_function("convert_nulls")) test_convert_nulls();
     if (should_test_function("tok")) test_tok();
     if (should_test_function("fork")) test_fork();
+    if (should_test_function("iothread")) test_iothread();
     if (should_test_function("parser")) test_parser();
     if (should_test_function("utils")) test_utils();
     if (should_test_function("escape_sequences")) test_escape_sequences();
@@ -2444,36 +2444,6 @@
     if (should_test_function("history_merge")) history_tests_t::test_history_merge();
     if (should_test_function("history_races")) history_tests_t::test_history_races();
     if (should_test_function("history_formats")) history_tests_t::test_history_formats();
-=======
-    test_unescape_sane();
-    test_escape_crazy();
-    test_format();
-    test_convert();
-    test_convert_nulls();
-    test_tok();
-    test_fork();
-    test_iothread();
-    test_parser();
-    test_utils();
-    test_escape_sequences();
-    test_lru();
-    test_expand();
-    test_fuzzy_match();
-    test_abbreviations();
-    test_test();
-    test_path();
-    test_word_motion();
-    test_is_potential_path();
-    test_colors();
-    test_complete();
-    test_completion_insertions();
-    test_autosuggestion_combining();
-    test_autosuggest_suggest_special();
-    history_tests_t::test_history();
-    history_tests_t::test_history_merge();
-    history_tests_t::test_history_races();
-    history_tests_t::test_history_formats();
->>>>>>> 2efc0bad
     //history_tests_t::test_history_speed();
 
     say(L"Encountered %d errors in low-level tests", err_count);
