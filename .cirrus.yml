env:
    CIRRUS_CLONE_DEPTH: 1
    CI: 1

linux_task:
    matrix:
        - name: alpine
          container: &step
              image: ghcr.io/fish-shell/fish-ci/alpine:latest
              memory: 4GB
        - name: bionic
          container:
              <<: *step
              image: ghcr.io/fish-shell/fish-ci/bionic:latest
        - name: bionic-asan-clang
          container:
              <<: *step
              image: ghcr.io/fish-shell/fish-ci/bionic-asan-clang:latest
        - name: bionic-tsan
          container:
              <<: *step
              image: ghcr.io/fish-shell/fish-ci/bionic-tsan:latest
        - name: bionic-tsan-clang
          container:
              <<: *step
              image: ghcr.io/fish-shell/fish-ci/bionic-tsan-clang:latest
        - name: centos7
          container:
              <<: *step
              image: ghcr.io/fish-shell/fish-ci/centos7:latest
        - name: centos8
          container:
              <<: *step
              image: ghcr.io/fish-shell/fish-ci/centos8:latest
        - name: focal-32bit
          container:
              <<: *step
              image: ghcr.io/fish-shell/fish-ci/focal-32bit:latest
        - name: xenial
          container:
              <<: *step
              image: ghcr.io/fish-shell/fish-ci/xenial:latest

    tests_script:
        # cirrus at times gives us 32 procs and 2 GB of RAM
        # Unrestriced parallelism results in OOM
        - lscpu || true
        - (cat /proc/meminfo | grep MemTotal) || true
        - mkdir build && cd build
        - cmake -G Ninja -DCMAKE_BUILD_TYPE=Debug -DCTEST_PARALLEL_LEVEL=6 ..
        - ninja -j 6 fish fish_tests
        - ninja fish_run_tests

    # CI task disabled during RIIR transition
    only_if: false && $CIRRUS_REPO_OWNER == 'fish-shell'

linux_arm_task:
    matrix:
        - name: focal-arm64
          arm_container:
              image: ghcr.io/fish-shell/fish-ci/focal-arm64
              only_if: $CIRRUS_REPO_OWNER == 'fish-shell'
        - name: jammy-armv7-32bit
          arm_container:
              image: ghcr.io/fish-shell/fish-ci/jammy-armv7-32bit

    tests_script:
        # cirrus at times gives us 32 procs and 2 GB of RAM
        # Unrestriced parallelism results in OOM
        - lscpu || true
        - (cat /proc/meminfo | grep MemTotal) || true
        - mkdir build && cd build
        - cmake -G Ninja -DCMAKE_BUILD_TYPE=Debug -DCTEST_PARALLEL_LEVEL=6 ..
        - ninja -j 6 fish fish_tests
        - file ./fish
        - ninja fish_run_tests

    # CI task disabled during RIIR transition
    only_if: false && $CIRRUS_REPO_OWNER == 'fish-shell'

freebsd_task:
    matrix:
        - name: FreeBSD 14
          freebsd_instance:
              image_family: freebsd-14-0-snap
        - name: FreeBSD 13
          freebsd_instance:
              image: freebsd-13-1-release-amd64
        - name: FreeBSD 12.3
          freebsd_instance:
              image: freebsd-12-3-release-amd64
    tests_script:
        - pkg install -y cmake-core devel/pcre2 devel/ninja misc/py-pexpect git-lite
<<<<<<< HEAD
=======
        # libclang.so is a required build dependency for rust-c++ ffi bridge
        - pkg install -y llvm
>>>>>>> 46aef09a
        # BSDs have the following behavior: root may open or access files even if
        # the mode bits would otherwise disallow it. For example root may open()
        # a file with write privileges even if the file has mode 400. This breaks
        # our tests for e.g. cd and path. So create a new unprivileged user to run tests.
        - pw user add -n fish-user -s /bin/csh -d /home/fish-user
        - mkdir -p /home/fish-user
        - chown -R fish-user /home/fish-user
        - mkdir build && cd build
        - chown -R fish-user ..
        - sudo -u fish-user -s whoami
        # FreeBSD's pkg currently has rust 1.66.0 while we need rust 1.67.0+. Use rustup to install
        # the latest, but note that it only installs rust per-user.
        - sudo -u fish-user -s fetch -qo - https://sh.rustup.rs > rustup.sh
        - sudo -u fish-user -s sh ./rustup.sh -y --profile=minimal
        # `sudo -s ...` does not invoke a login shell so we need a workaround to make sure the
        # rustup environment is configured for subsequent `sudo -s ...` commands.
        # For some reason, this doesn't do the job:
        # - sudo -u fish-user sh -c 'echo source \$HOME/.cargo/env >> $HOME/.cshrc'
        - sudo -u fish-user -s cmake -G Ninja -DCMAKE_BUILD_TYPE=Debug -DCTEST_PARALLEL_LEVEL=1 ..
        - sudo -u fish-user sh -c '. $HOME/.cargo/env; ninja -j 6 fish fish_tests'
        - sudo -u fish-user sh -c '. $HOME/.cargo/env; ninja fish_run_tests'

    only_if: $CIRRUS_REPO_OWNER == 'fish-shell'<|MERGE_RESOLUTION|>--- conflicted
+++ resolved
@@ -91,11 +91,8 @@
               image: freebsd-12-3-release-amd64
     tests_script:
         - pkg install -y cmake-core devel/pcre2 devel/ninja misc/py-pexpect git-lite
-<<<<<<< HEAD
-=======
         # libclang.so is a required build dependency for rust-c++ ffi bridge
         - pkg install -y llvm
->>>>>>> 46aef09a
         # BSDs have the following behavior: root may open or access files even if
         # the mode bits would otherwise disallow it. For example root may open()
         # a file with write privileges even if the file has mode 400. This breaks
