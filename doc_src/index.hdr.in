--- conflicted
+++ resolved
@@ -128,60 +128,34 @@
 
 Any file descriptor can be directed to a different output than its default through a simple mechanism called a redirection.
 
-
-<<<<<<< HEAD
 An example of a file redirection is `echo hello > output.txt`, which directs the output of the echo command to the file output.txt.
-=======
-- To read standard input from a file, write <code>\<SOURCE_FILE</code>
-- To write standard output to a file, write <code>\>DESTINATION</code>
-- To write standard error to a file, write <code>^DESTINATION</code>
-- To append standard output to a file, write <code>\>\>DESTINATION_FILE</code>
-- To append standard error to a file, write <code>^^DESTINATION_FILE</code>
->>>>>>> 33c714ca
-
-- To redirect standard input, write `<SOURCE_FILE`
-- To redirect standard output, write `>DESTINATION`
-- To redirect standard error, write `^DESTINATION`
-- To redirect standard output to a file which will be appended, write `>>DESTINATION_FILE`
-- To redirect standard error to a file which will be appended, write `^^DESTINATION_FILE`
-
-<<<<<<< HEAD
+
+- To read standard input from a file, write `<SOURCE_FILE`
+- To write standard output to a file, write `DESTINATION`
+- To write standard error to a file, write `^DESTINATION`
+- To append standard output to a file, write `>>DESTINATION_FILE`
+- To append standard error to a file, write `^^DESTINATION_FILE`
 
 `DESTINATION` can be one of the following:
 
-- A filename. The output will be written to the specified file. An ampersand '`&`' followed by the number of another file descriptor. The file descriptor will be a duplicate of the specified file descriptor.
-- An ampersand followed by a minus sign '`&-`'. The file descriptor will be closed.
-=======
 - A filename. The output will be written to the specified file.
-- An ampersand (\&) followed by the number of another file descriptor. The output will be written to that file descriptor instead.
-- An ampersand followed by a minus sign (\&-). The file descriptor will be closed.
->>>>>>> 33c714ca
+- An ampersand (`&`) followed by the number of another file descriptor. The output will be written to that file descriptor instead.
+- An ampersand followed by a minus sign (`&-`). The file descriptor will be closed.
 
 Example:
 
 To redirect both standard output and standard error to the file 'all_output.txt', you can write `echo Hello > all_output.txt ^&1`.
 
-Any FD can be redirected in an arbitrary way by prefixing the redirection with the number of the FD.
-
-<<<<<<< HEAD
-- To redirect input of FD number N, write `N<DESTINATION`
-- To redirect output of FD number N, write `N>DESTINATION`
-- To redirect output of FD number N to a file which will be appended, write `N>>DESTINATION_FILE`
-
-Example: `echo Hello 2>-` and `echo Hello ^-` are equivalent.
-
-=======
 Any file descriptor can be redirected in an arbitrary way by prefixing the
 redirection with the file descriptor.
 
-- To redirect input of FD N, write <code>N\<DESTINATION</code>
-- To redirect output of FD N, write <code>N\>DESTINATION</code>
-- To append the output of FD N to a file, write <code>N\>\>DESTINATION_FILE</code>
-
-Example: <code>echo Hello 2\>output.stderr</code> and <code>echo Hello
-^output.stderr</code> are equivalent, and write the standard error (file
-descriptor 2) of the target program to <code>output.stderr</code>.
->>>>>>> 33c714ca
+- To redirect input of FD N, write `N<DESTINATION`
+- To redirect output of FD N, write `N>DESTINATION`
+- To append the output of FD N to a file, write `N>>DESTINATION_FILE`
+
+Example: `echo Hello 2>output.stderr` and `echo Hello
+^output.stderr` are equivalent, and write the standard error (file
+descriptor 2) of the target program to `output.stderr`.
 
 \subsection piping Piping
 
@@ -685,8 +659,8 @@
 
 \subsection variables-special Special variables
 
-<<<<<<< HEAD
-The user can change the settings of `fish` by changing the values of certain environment variables.
+The user can change the settings of `fish` by changing the values of
+certain environment variables.
 
 - `BROWSER`, the user's preferred web browser. If this variable is set, fish will use the specified browser instead of the system default browser to display the fish documentation.
 - `CDPATH`, an array of directories in which to search for the new directory for the `cd` builtin. By default, the fish configuration defines `CDPATH` to be a universal variable with the values `.` and `~`.
@@ -697,7 +671,9 @@
 - `PATH`, an array of directories in which to search for commands
 - `umask`, the current file creation mask. The preferred way to change the umask variable is through the <a href="commands.html#umask">umask function</a>. An attempt to set umask to an invalid value will always fail.
 
-`fish` also sends additional information to the user through the values of certain environment variables. The user cannot change the values of most of these variables.
+`fish` also sends additional information to the user through the
+values of certain environment variables. The user cannot change the
+values of most of these variables.
 
 - `_`, the name of the currently running command.
 - `argv`, an array of arguments to the shell or function. `argv` is only defined when inside a function call, or if fish was invoked with a list of arguments, like 'fish myscript.fish foo bar'. This variable can be changed by the user.
@@ -706,34 +682,7 @@
 - `PWD`, the current working directory.
 - `status`, the <a href="#variables-status">exit status</a> of the last foreground job to exit. If the job was terminated through a signal, the exit status will be 128 plus the signal number.
 - `USER`, the current username. This variable can only be changed by the root user.
-
-The names of these variables are mostly derived from the csh family of shells and differ from the ones used by Bourne style shells such as bash.
-Variables whose name are in uppercase are exported to the commands started by fish, while those in lowercase are not exported. This rule is not enforced by fish, but it is good coding practice to use casing to distinguish between exported and unexported variables. `fish` also uses several variables internally. Such variables are prefixed with the string `__FISH` or `__fish`. These should never be used by the user. Changing their value may break fish.
-=======
-The user can change the settings of \c fish by changing the values of
-certain environment variables.
-
-- \c BROWSER, the user's preferred web browser. If this variable is set, fish will use the specified browser instead of the system default browser to display the fish documentation.
-- \c CDPATH, an array of directories in which to search for the new directory for the \c cd builtin. By default, the fish configuration defines \c CDPATH to be a universal variable with the values \c . and \c ~.
-- A large number of variable starting with the prefixes \c fish_color and \c fish_pager_color. See <a href='#variables-color'>Variables for changing highlighting colors</a> for more information.
-- \c fish_greeting, the greeting message printed on startup.
-- \c LANG, \c LC_ALL, \c LC_COLLATE, \c LC_CTYPE, \c LC_MESSAGES, \c LC_MONETARY, \c LC_NUMERIC and \c LC_TIME set the language option for the shell and subprograms. See the section <a href='#variables-locale'>Locale variables</a> for more information.
-- \c fish_user_paths, an array of directories that are prepended to PATH. This can be a universal variable.
-- \c PATH, an array of directories in which to search for commands
-- \c umask, the current file creation mask. The preferred way to change the umask variable is through the <a href="commands.html#umask">umask function</a>. An attempt to set umask to an invalid value will always fail.
-
-\c fish also sends additional information to the user through the
-values of certain environment variables. The user cannot change the
-values of most of these variables.
-
-- \c _, the name of the currently running command.
-- \c argv, an array of arguments to the shell or function. \c argv is only defined when inside a function call, or if fish was invoked with a list of arguments, like 'fish myscript.fish foo bar'. This variable can be changed by the user.
-- \c history, an array containing the last commands that were entered.
-- \c HOME, the user's home directory. This variable can only be changed by the root user.
-- \c PWD, the current working directory.
-- \c status, the <a href="#variables-status">exit status</a> of the last foreground job to exit. If the job was terminated through a signal, the exit status will be 128 plus the signal number.
-- \c USER, the current username. This variable can only be changed by the root user.
-- \c CMD_DURATION, the runtime of the last command in milliseconds.
+- `CMD_DURATION`, the runtime of the last command in milliseconds.
 
 The names of these variables are mostly derived from the csh family of
 shells and differ from the ones used by Bourne style shells such as
@@ -742,11 +691,10 @@
 Variables whose name are in uppercase are exported to the commands
 started by fish, while those in lowercase are not exported. This rule is not
 enforced by fish, but it is good coding practice to use casing to
-distinguish between exported and unexported variables. \c fish also
+distinguish between exported and unexported variables. `fish` also
 uses several variables internally. Such variables are prefixed with
-the string \c __FISH or \c __fish. These should never be used by the
+the string `__FISH` or `__fish`. These should never be used by the
 user. Changing their value may break fish.
->>>>>>> 33c714ca
 
 \subsection variables-status The status variable
 
@@ -970,50 +918,23 @@
 
 \subsection title Programmable title
 
-<<<<<<< HEAD
-When using most virtual terminals, it is possible to set the message displayed in the titlebar of the terminal window. This can be done automatically in `fish` by defining the `fish_title` function. The `fish_title` function is executed before and after a new command is executed or put into the foreground and the output is used as a titlebar message. The `$_` environment variable will always contain the name of the job to be put into the foreground (Or `fish` if control is returning to the shell) when the `fish_prompt` function is called.
-
-Example:
-
+When using most virtual terminals, it is possible to set the message displayed in the titlebar of the terminal window. This can be done automatically in fish by defining the `fish_title` function. The `fish_title` function is executed before and after a new command is executed or put into the foreground and the output is used as a titlebar message. The $_ environment variable will always contain the name of the job to be put into the foreground (Or 'fish' if control is returning to the shell) when the `fish_prompt` function is called. The first argument to fish_title will contain the most recently executed foreground command as a string, starting with fish 2.2.
+
+Examples:
 The default `fish` title is
 
 \fish
 function fish_title
     echo $_ ' '
     pwd
-=======
-When using most virtual terminals, it is possible to set the message
-displayed in the titlebar of the terminal window. This can be done
-automatically in fish by defining the \c fish_title function. The \c
-fish_title function is executed before and after a new command is
-executed or put into the foreground and the output is used as a
-titlebar message. The $_ environment variable will always contain the
-name of the job to be put into the foreground (Or 'fish' if control is
-returning to the shell) when the \c fish_prompt function is called.
-The first argument to fish_title will contain the most
-recently executed foreground command as a string, starting with fish 2.2.
-
-Examples:
-<p>
-The default \c fish title is
-</p>
-<p>
-<pre>
-function fish_title
-    echo $_ ' '
-    pwd
-end
-</pre>
-</p>
-
-<p>
+end
+\endfish
+
 To show the last command in the title:
-</p>
-<p>
-<pre>
+
+\fish
 function fish_title
     echo $argv[1]
->>>>>>> 33c714ca
 end
 \endfish
 
