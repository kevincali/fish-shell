language: cpp
dist: xenial
sudo: required

matrix:
  include:
    - os: linux
      compiler: gcc
      addons:
        apt:
          packages:
            - expect
            - gettext
            - libncurses5-dev
            - libpcre2-dev
            - python3
            - python3-pip
      before_install:
        - sudo pip3 install pexpect
      env:
          # Some warnings upgraded to errors to match Open Build Service platforms
          - CXXFLAGS="-Werror=address -Werror=return-type"
    - os: linux
      compiler: gcc
      addons:
        apt:
          packages: # Don't use libpcre2-dev here, so that one build uses the vendored code
            - expect
            - gettext
            - lib32ncurses5-dev
            - g++-multilib
            - python3
            - python3-pip
      before_install:
        - sudo pip3 install pexpect
      env:
          - CXXFLAGS="-m32 -Werror=address -Werror=return-type" CFLAGS="-m32"
    - os: linux
      compiler: clang
      env:
          - CXXFLAGS="-fno-omit-frame-pointer -fsanitize=undefined -fsanitize=address"
          - ASAN_OPTIONS=check_initialization_order=1:detect_stack_use_after_return=1:detect_leaks=1
          - UBSAN_OPTIONS=print_stacktrace=1:report_error_type=1:suppressions=$TRAVIS_BUILD_DIR/build_tools/ubsan.blacklist
      before_install:
        - sudo pip3 install pexpect
      addons:
        apt:
          packages:
            - expect
            - gettext
            - libncurses5-dev
            - libpcre2-dev
            - python
            - python3
            - python3-pip
    - os: linux
      compiler: clang
      env:
          - CXXFLAGS="-fsanitize=thread"
      before_install:
        - sudo pip3 install pexpect
      addons:
        apt:
          packages:
            - expect
            - gettext
            - libncurses5-dev
            - libpcre2-dev
<<<<<<< HEAD
            - python
      coverity_scan:
        project:
          name: "fish-shell/fish-shell"
          description: "The friendly interactive shell"
        notification_email:
          secure: "lq3AelSInSOqVJI2EZUTrsOrt9ev5c8DHMi7ESyefvv1p+7Qr2gRZmLa+dXLrkPegG+Op9Tykq9zwXRGC4pzC+0OelCKJgqpqkj6LwS8WSamiamAf9ZtPbANwSFMD17f/NTeG/OtBgq6Z87Nur2GEhxmSu3M9IEBOsnOgmCKo84="
        build_command_prepend: "mkdir -p build; cd build; cmake -G Ninja -DCMAKE_CXX_COMPILER=clang++ .."
        build_command: "ninja"
        branch_pattern: coverity_scan_master
=======
            - python3
            - python3-pip
>>>>>>> 9aa11031
    - os: osx
      before_install:
        - sudo pip3 install pexpect
  fast_finish: true

script:
  - cmake -DCMAKE_INSTALL_PREFIX=$HOME/prefix . || cat CMakeFiles/CMakeError.log &&
    make -j2 &&
    make install &&
    make test SHOW_INTERACTIVE_LOG=1

notifications:
  # Some items are encrypted so that notifications from other repositories
  # don't flood the official repositories.
  irc:
    channels:
        #- "irc.oftc.net#fish"
        secure: "eRk9KGZ5+mrlD2SoI8yg2Sp8OYrh7YPyGe3WCDQUwTnNgNDII34rbM9a6UOA/l7AeWSNY8joLq5xVLCU4wpFgUcJ11SYIpMnLosZK29OW4ubDOHmdBDvJ971rLgAVG9cXngZtIxEVVxN/jnS1Qr8GKZx4DjkaTMgz1pemb4WxCc="
    template:
      - "%{repository}#%{build_number} (%{commit} on %{branch} by %{author}): %{message} Details at %{build_url}"
    use_notice: true
    skip_join: true
  webhooks:
    urls:
      #- https://webhooks.gitter.im/e/61821cec3015bf0f8bb1
      secure: fPfOmxnC3MCsfR1oocVFeWLawGcRZkn+8fNHlSOeZ+SqqoZfcCHgQTvQ22TqmVl1yvkXbNlaXjo6dbVzTOAh7r7H0bRMEKBVh3dQS7wqjB1sKivpXd8PAS3BTj5MQpGeJzdHnDuwVlwDktGtfHfhGeq1Go/4IosOq8u+6RTe28g=<|MERGE_RESOLUTION|>--- conflicted
+++ resolved
@@ -66,8 +66,8 @@
             - gettext
             - libncurses5-dev
             - libpcre2-dev
-<<<<<<< HEAD
-            - python
+            - python3
+            - python3-pip
       coverity_scan:
         project:
           name: "fish-shell/fish-shell"
@@ -77,10 +77,6 @@
         build_command_prepend: "mkdir -p build; cd build; cmake -G Ninja -DCMAKE_CXX_COMPILER=clang++ .."
         build_command: "ninja"
         branch_pattern: coverity_scan_master
-=======
-            - python3
-            - python3-pip
->>>>>>> 9aa11031
     - os: osx
       before_install:
         - sudo pip3 install pexpect
