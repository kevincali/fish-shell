--- conflicted
+++ resolved
@@ -1,4 +1,3 @@
-<<<<<<< HEAD
 # fish 3.0b1
 This section is for changes merged to the `major` branch that are not also merged to 2.7.
 
@@ -33,11 +32,9 @@
 - Improved completions for
   - `git` (#4395, #4396)
 
-
-# fish 2.7b1
-=======
+--
+
 # fish 2.7.0 (released November 23, 2017)
->>>>>>> f12164f7
 
 There are no major changes between 2.7b1 and 2.7.0. If you are upgrading from version 2.6.0 or before, please also review the release notes for 2.7b1 (included below).
 
@@ -51,23 +48,12 @@
 - A new `cdh` (change directory using recent history) command provides a more friendly alternative to prevd/nextd and pushd/popd (#2847).
 - A new `argparse` command is available to allow fish script to parse arguments with the same behavior as builtin commands. This also includes the `fish_opt` helper command. (#4190).
 - Invalid array indexes are now silently ignored (#826, #4127).
-<<<<<<< HEAD
-- `string escape` has a new `--style=xxx` flag where `xxx` can be `script`, `var`, or `url` (#4150).
-- `string unescape` has been implemented to reverse the effects of `string escape` (#3543).
-- The history file can now be specified by setting the `fish_history` variable (#102).
-- Read history is now controlled by the `fish_history` variable rather than the `--mode-name` flag (#1504).
-- Implement a `cdh` (change directory using recent history) command to provide a more friendly alternative to prevd/nextd and pushd/popd (#2847).
-- `command` now supports a `-a` flag to report all directories with the command. This means that `which -a $cmd` is no longer necessary (#2778).
-- `--init-command`/`-C` added to the command line switches, to allow execution of commands before starting the interactive shell (#4164).
-=======
 - Improvements to the debugging facility, including a prompt specific to the debugger (`fish_breakpoint_prompt`) and a `status is-breakpoint` subcommand (#1310).
-- `string` supports new `lower` and `upper` subcommands, for altering the case of strings (#4080). The case changing is not locale-aware yet.
-- `string escape` has a new `--style=xxx` flag where `xxx` can be `script`, `var`, or `url` (#4150), and can be reversed with `string unescape` (#3543).
+- `string` supports new `lower` and `upper` subcommands, for altering the case of strings (#4080). The case changing is not locale-aware yet.- `string escape` has a new `--style=xxx` flag where `xxx` can be `script`, `var`, or `url` (#4150), and can be reversed with `string unescape` (#3543).
 - History can now be split into sessions with the `fish_history` variable, or not saved to disk at all (#102).
 - Read history is now controlled by the `fish_history` variable rather than the `--mode-name` flag (#1504).
 - `command` now supports an `--all` flag to report all directories with the command. `which` is no longer a runtime dependency (#2778).
 - fish can run commands before starting an interactive session using the new `--init-command`/`-C` options (#4164).
->>>>>>> f12164f7
 - `set` has a new `--show` option to show lots of information about variables (#4265).
 
 ## Other significant changes
@@ -76,20 +62,6 @@
 - `echo -h` now correctly echoes `-h` in line with other shells (#4120).
 - The `export` compatibility function now returns zero on success, rather than always returning 1 (#4435).
 - Stop converting empty elements in MANPATH to "." (#4158). The behavior being changed was introduced in fish 2.6.0.
-<<<<<<< HEAD
-- `count -h` and `count --help` now return one rather than produce command help output (#4189).
-- Fix setting `$COLUMNS` and `$LINES` before first prompt is displayed (#4141).
-- `read` failures due to too much data should define the var (#4180).
-- multiple `read` commands in non-interactive scripts were broken in fish 2.6.0 (#4206).
-- Fix regression involving universal variables with side-effects at startup such as `set -U fish_escape_delay_ms 10` (#4196).
-- Option completion for `apt list` now works properly (#4350).
-- Added completions for:
-  - `as` (#4130)
-  - `cdh` (#2847)
-  - `dhcpd`
-  - `ezjail-admin` (#4324)
-  - `fab` (fabric, #4153)
-=======
 - `count -h` and `count --help` now return 1 rather than produce command help output (#4189).
 - An attempt to `read` which stops because too much data is available still defines the variables given as parameters (#4180).
 - A regression in fish 2.4.0 which prevented `pushd +1` from working has been fixed (#4091).
@@ -101,35 +73,12 @@
   - `dhcpd` (#4115)
   - `ezjail-admin` (#4324)
   - Fabric's `fab` (#4153)
->>>>>>> f12164f7
   - `grub-file` (#4119)
   - `grub-install` (#4119)
   - `jest` (#4142)
   - `kdeconnect-cli`
   - `magneto` (#4043, #4108)
   - `mdadm` (#4198)
-<<<<<<< HEAD
-  - `s3cmd` (#4332)
-  - `sbt` (#4347)
-  - `snap` (#4215)
-  - `subl` (Sublime Text 3 editor, #4277)
-
-- Improved completions for:
-  - `apt`
-  - `cd` (#4061)
-  - `composer` (#4295)
-  - `flatpak` (#4456)
-  - `git` (#4117, #4147, #4329, #4368)
-  - `gphoto2`
-  - `killall` (#4052)
-  - `ln`
-  - `npm` (#4241)
-  - `ssh` (#4377)
-  - `tail`
-  - `xdg-mime` (#4333)
-  - `zypper` (#4325)
-
-=======
   - `passwd` (#4209)
   - `pip` and `pipenv` (#4448)
   - `s3cmd` (#4332)
@@ -138,7 +87,6 @@
   - Sublime Text 3's `subl` (#4277)
 - Lots of improvements to completions.
 - Updated Chinese and French translations.
->>>>>>> f12164f7
 
 ---
 
