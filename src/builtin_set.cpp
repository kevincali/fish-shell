// Functions used for implementing the set builtin.
#include "config.h"  // IWYU pragma: keep

#include <errno.h>
#include <stddef.h>
#include <stdlib.h>
#include <string.h>
#include <sys/stat.h>
#include <unistd.h>
#include <wchar.h>

#include <algorithm>
#include <iterator>
#include <memory>
#include <set>
#include <string>
#include <vector>

#include "builtin.h"
#include "common.h"
#include "env.h"
#include "expand.h"
#include "fallback.h"  // IWYU pragma: keep
#include "io.h"
#include "proc.h"
#include "wgetopt.h"
#include "wutil.h"  // IWYU pragma: keep

class parser_t;

struct set_cmd_opts_t {
    bool print_help = false;
    bool show = false;
    bool local = false;
    bool global = false;
    bool exportv = false;
    bool erase = false;
    bool list = false;
    bool unexport = false;
    bool universal = false;
    bool query = false;
    bool shorten_ok = true;
    bool append = false;
    bool prepend = false;
    bool preserve_failure_exit_status = true;
};

// Variables used for parsing the argument list. This command is atypical in using the "+"
// (REQUIRE_ORDER) option for flag parsing. This is not typical of most fish commands. It means
// we stop scanning for flags when the first non-flag argument is seen.
static const wchar_t *short_options = L"+:LSUaeghlnpqux";
static const struct woption long_options[] = {
    {L"export", no_argument, NULL, 'x'},    {L"global", no_argument, NULL, 'g'},
    {L"local", no_argument, NULL, 'l'},     {L"erase", no_argument, NULL, 'e'},
    {L"names", no_argument, NULL, 'n'},     {L"unexport", no_argument, NULL, 'u'},
    {L"universal", no_argument, NULL, 'U'}, {L"long", no_argument, NULL, 'L'},
    {L"query", no_argument, NULL, 'q'},     {L"show", no_argument, NULL, 'S'},
    {L"append", no_argument, NULL, 'a'},    {L"prepend", no_argument, NULL, 'p'},
    {L"help", no_argument, NULL, 'h'},      {NULL, 0, NULL, 0}};

// Error message for invalid path operations.
#define BUILTIN_SET_PATH_ERROR _(L"%ls: Warning: $%ls entry \"%ls\" is not valid (%s)\n")
// Hint for invalid path operation with a colon.
#define BUILTIN_SET_PATH_HINT _(L"%ls: Did you mean 'set %ls $%ls %ls'?\n")
#define BUILTIN_SET_MISMATCHED_ARGS _(L"%ls: You provided %d indexes but %d values\n")
#define BUILTIN_SET_ERASE_NO_VAR _(L"%ls: Erase needs a variable name\n")
#define BUILTIN_SET_ARRAY_BOUNDS_ERR _(L"%ls: Array index out of bounds\n")
#define BUILTIN_SET_UVAR_ERR \
    _(L"%ls: Universal var '%ls' created but shadowed by global var of the same name.\n")

// Test if the specified variable should be subject to path validation.
static const wcstring_list_t path_variables({L"PATH", L"CDPATH"});
static int is_path_variable(const wchar_t *env) { return contains(path_variables, env); }

static int parse_cmd_opts(set_cmd_opts_t &opts, int *optind,  //!OCLINT(high ncss method)
                          int argc, wchar_t **argv, parser_t &parser, io_streams_t &streams) {
    wchar_t *cmd = argv[0];

    int opt;
    wgetopter_t w;
    while ((opt = w.wgetopt_long(argc, argv, short_options, long_options, NULL)) != -1) {
        switch (opt) {
            case 'a': {
                opts.append = true;
                break;
            }
            case 'e': {
                opts.erase = true;
                opts.preserve_failure_exit_status = false;
                break;
            }
            case 'g': {
                opts.global = true;
                break;
            }
            case 'h': {
                opts.print_help = true;
                break;
            }
            case 'l': {
                opts.local = true;
                break;
            }
            case 'n': {
                opts.list = true;
                opts.preserve_failure_exit_status = false;
                break;
            }
            case 'p': {
                opts.prepend = true;
                break;
            }
            case 'q': {
                opts.query = true;
                opts.preserve_failure_exit_status = false;
                break;
            }
            case 'x': {
                opts.exportv = true;
                break;
            }
            case 'u': {
                opts.unexport = true;
                break;
            }
            case 'U': {
                opts.universal = true;
                break;
            }
            case 'L': {
                opts.shorten_ok = false;
                break;
            }
            case 'S': {
                opts.show = true;
                opts.preserve_failure_exit_status = false;
                break;
            }
            case ':': {
                builtin_missing_argument(parser, streams, cmd, argv[w.woptind - 1]);
                return STATUS_INVALID_ARGS;
            }
            case '?': {
                builtin_unknown_option(parser, streams, cmd, argv[w.woptind - 1]);
                return STATUS_INVALID_ARGS;
            }
            default: {
                DIE("unexpected retval from wgetopt_long");
                break;
            }
        }
    }

    *optind = w.woptind;
    return STATUS_CMD_OK;
}

static int validate_cmd_opts(const wchar_t *cmd, set_cmd_opts_t &opts,  //!OCLINT(npath complexity)
                             int argc, parser_t &parser, io_streams_t &streams) {
    // Can't query and erase or list.
    if (opts.query && (opts.erase || opts.list)) {
        streams.err.append_format(BUILTIN_ERR_COMBO, cmd);
        builtin_print_help(parser, streams, cmd, streams.err);
        return STATUS_INVALID_ARGS;
    }

    // We can't both list and erase variables.
    if (opts.erase && opts.list) {
        streams.err.append_format(BUILTIN_ERR_COMBO, cmd);
        builtin_print_help(parser, streams, cmd, streams.err);
        return STATUS_INVALID_ARGS;
    }

    // Variables can only have one scope.
    if (opts.local + opts.global + opts.universal > 1) {
        streams.err.append_format(BUILTIN_ERR_GLOCAL, cmd);
        builtin_print_help(parser, streams, cmd, streams.err);
        return STATUS_INVALID_ARGS;
    }

    // Variables can only have one export status.
    if (opts.exportv && opts.unexport) {
        streams.err.append_format(BUILTIN_ERR_EXPUNEXP, cmd);
        builtin_print_help(parser, streams, cmd, streams.err);
        return STATUS_INVALID_ARGS;
    }

    // Trying to erase and (un)export at the same time doesn't make sense.
    if (opts.erase && (opts.exportv || opts.unexport)) {
        streams.err.append_format(BUILTIN_ERR_COMBO, cmd);
        builtin_print_help(parser, streams, cmd, streams.err);
        return STATUS_INVALID_ARGS;
    }

    // The --show flag cannot be combined with any other flag.
    if (opts.show &&
        (opts.local || opts.global || opts.erase || opts.list || opts.exportv || opts.universal)) {
        streams.err.append_format(BUILTIN_ERR_COMBO, cmd);
        builtin_print_help(parser, streams, cmd, streams.err);
        return STATUS_INVALID_ARGS;
    }

    if (argc == 0 && opts.erase) {
        streams.err.append_format(BUILTIN_SET_ERASE_NO_VAR, cmd);
        builtin_print_help(parser, streams, cmd, streams.err);
        return STATUS_INVALID_ARGS;
    }

    return STATUS_CMD_OK;
}

// Check if we are setting a uvar and a global of the same name exists. See
// https://github.com/fish-shell/fish-shell/issues/806
static int check_global_scope_exists(const wchar_t *cmd, set_cmd_opts_t &opts, const wchar_t *dest,
                                     io_streams_t &streams) {
    if (opts.universal) {
        env_var_t global_dest = env_get(dest, ENV_GLOBAL);
        if (!global_dest.missing() && shell_is_interactive()) {
            streams.err.append_format(BUILTIN_SET_UVAR_ERR, cmd, dest);
        }
    }

    return STATUS_CMD_OK;
}

// Fix for https://github.com/fish-shell/fish-shell/issues/199 . Return success if any path setting
// succeeds.
static int my_env_path_setup(const wchar_t *cmd, const wchar_t *key,  //!OCLINT(npath complexity)
                             const wcstring_list_t &list, io_streams_t &streams) {
    bool any_success = false;

    // Don't bother validating (or complaining about) values that are already present. When
    // determining already-present values, use ENV_DEFAULT instead of the passed-in scope because
    // in:
    //
    //   set -l PATH stuff $PATH
    //
    // where we are temporarily shadowing a variable, we want to compare against the shadowed value,
    // not the (missing) local value. Also don't bother to complain about relative paths, which
    // don't start with /.
    wcstring_list_t existing_values;
    const env_var_t existing_variable = env_get(key, ENV_DEFAULT);
    if (!existing_variable.missing_or_empty()) existing_variable.to_list(existing_values);

    for (size_t i = 0; i < list.size(); i++) {
        const wcstring &dir = list.at(i);
        if (!string_prefixes_string(L"/", dir) || contains(existing_values, dir)) {
            any_success = true;
            continue;
        }

        bool show_hint = false;
        bool error = false;
        struct stat buff;
        if (wstat(dir, &buff) == -1) {
            error = true;
        } else if (!S_ISDIR(buff.st_mode)) {
            error = true;
            errno = ENOTDIR;
        } else if (waccess(dir, X_OK) == -1) {
            error = true;
        }

        if (!error) {
            any_success = true;
        } else {
            streams.err.append_format(BUILTIN_SET_PATH_ERROR, cmd, key, dir.c_str(),
                                      strerror(errno));
            const wchar_t *colon = wcschr(dir.c_str(), L':');
            if (colon && *(colon + 1)) show_hint = true;
        }

        if (show_hint) {
            streams.err.append_format(BUILTIN_SET_PATH_HINT, cmd, key, key,
                                      wcschr(dir.c_str(), L':') + 1);
        }
    }

    // Fail at setting the path if we tried to set it to something non-empty, but it wound up
    // empty.
    if (!list.empty() && !any_success) return STATUS_CMD_ERROR;
    return STATUS_CMD_OK;
}

/// Call env_set. If this is a path variable, e.g. PATH, validate the elements. On error, print a
/// description of the problem to stderr.
static int my_env_set(const wchar_t *cmd, const wchar_t *key, const wcstring_list_t &list,
                      int scope, io_streams_t &streams) {
    int retval;

    if (is_path_variable(key)) {
        retval = my_env_path_setup(cmd, key, list, streams);
        if (retval != STATUS_CMD_OK) return retval;
    }

    // We don't check `val->empty()` because an array var with a single empty string will be
    // "empty". A truly empty array var is set to the special value `ENV_NULL`.
    auto val = list_to_array_val(list);
    retval = env_set(key, *val == ENV_NULL ? NULL : val->c_str(), scope | ENV_USER);
    switch (retval) {
        case ENV_OK: {
            retval = STATUS_CMD_OK;
            break;
        }
        case ENV_PERM: {
            streams.err.append_format(_(L"%ls: Tried to change the read-only variable '%ls'\n"),
                                      cmd, key);
            retval = STATUS_CMD_ERROR;
            break;
        }
        case ENV_SCOPE: {
            streams.err.append_format(
                _(L"%ls: Tried to set the special variable '%ls' with the wrong scope\n"), cmd,
                key);
            retval = STATUS_CMD_ERROR;
            break;
        }
        case ENV_INVALID: {
            streams.err.append_format(
                _(L"%ls: Tried to set the special variable '%ls' to an invalid value\n"), cmd, key);
            retval = STATUS_CMD_ERROR;
            break;
        }
        default: {
            DIE("unexpected env_set() ret val");
            break;
        }
    }

    return retval;
}

/// Extract indexes from an argument of the form `var_name[index1 index2...]`.
///
/// Inputs:
///   indexes: the list to insert the new indexes into
///   src: The source string to parse. This must be a var spec of the form "var[...]"
///
/// Returns:
///   The total number of indexes parsed, or -1 on error. If any indexes were found the `src` string
///   is modified to omit the index expression leaving just the var name.
static int parse_index(std::vector<long> &indexes, wchar_t *src, int scope, io_streams_t &streams) {
    wchar_t *p = wcschr(src, L'[');
    if (!p) return 0;  // no slices so nothing for us to do
    *p = L'\0';        // split the var name from the indexes/slices
    p++;

    env_var_t var_str = env_get(src, scope);
    wcstring_list_t var;
    if (!var_str.missing()) var_str.to_list(var);

    int count = 0;

    while (*p != L']') {
        const wchar_t *end;
        long l_ind = fish_wcstol(p, &end);
        if (errno > 0) {  // ignore errno == -1 meaning the int did not end with a '\0'
            streams.err.append_format(_(L"%ls: Invalid index starting at '%ls'\n"), L"set", src);
            return -1;
        }
        p = (wchar_t *)end;

        // Convert negative index to a positive index.
        if (l_ind < 0) l_ind = var.size() + l_ind + 1;

        if (*p == L'.' && *(p + 1) == L'.') {
            p += 2;
            long l_ind2 = fish_wcstol(p, &end);
            if (errno > 0) {  // ignore errno == -1 meaning the int did not end with a '\0'
                return -1;
            }
            p = (wchar_t *)end;

            // Convert negative index to a positive index.
            if (l_ind2 < 0) l_ind2 = var.size() + l_ind2 + 1;

            int direction = l_ind2 < l_ind ? -1 : 1;
            for (long jjj = l_ind; jjj * direction <= l_ind2 * direction; jjj += direction) {
                indexes.push_back(jjj);
                count++;
            }
        } else {
            indexes.push_back(l_ind);
            count++;
        }
    }

    return count;
}

static int update_values(wcstring_list_t &list, std::vector<long> &indexes,
                         wcstring_list_t &values) {
    // Replace values where needed.
    for (size_t i = 0; i < indexes.size(); i++) {
        // The '- 1' below is because the indices in fish are one-based, but the vector uses
        // zero-based indices.
        long ind = indexes[i] - 1;
        const wcstring newv = values[i];
        if (ind < 0) {
            return 1;
        }
        if ((size_t)ind >= list.size()) {
            list.resize(ind + 1);
        }

        list[ind] = newv;
    }

    return 0;
}

/// Erase from a list of wcstring values at specified indexes.
static void erase_values(wcstring_list_t &list, const std::vector<long> &indexes) {
    // Make a set of indexes.
    // This both sorts them into ascending order and removes duplicates.
    const std::set<long> indexes_set(indexes.begin(), indexes.end());

    // Now walk the set backwards, so we encounter larger indexes first, and remove elements at the
    // given (1-based) indexes.
    std::set<long>::const_reverse_iterator iter;
    for (iter = indexes_set.rbegin(); iter != indexes_set.rend(); ++iter) {
        long val = *iter;
        if (val > 0 && (size_t)val <= list.size()) {
            // One-based indexing!
            list.erase(list.begin() + val - 1);
        }
    }
}

static int compute_scope(set_cmd_opts_t &opts) {
    int scope = ENV_USER;
    if (opts.local) scope |= ENV_LOCAL;
    if (opts.global) scope |= ENV_GLOBAL;
    if (opts.exportv) scope |= ENV_EXPORT;
    if (opts.unexport) scope |= ENV_UNEXPORT;
    if (opts.universal) scope |= ENV_UNIVERSAL;
    return scope;
}

/// Print the names of all environment variables in the scope. It will include the values unless the
/// `set --list` flag was used.
static int builtin_set_list(const wchar_t *cmd, set_cmd_opts_t &opts, int argc, wchar_t **argv,
                            parser_t &parser, io_streams_t &streams) {
    UNUSED(cmd);
    UNUSED(argc);
    UNUSED(argv);
    UNUSED(parser);

    bool names_only = opts.list;
    wcstring_list_t names = env_get_names(compute_scope(opts));
    sort(names.begin(), names.end());

    for (size_t i = 0; i < names.size(); i++) {
        const wcstring key = names.at(i);
        const wcstring e_key = escape_string(key, 0);
        streams.out.append(e_key);

        if (!names_only) {
            env_var_t var = env_get(key, compute_scope(opts));
            if (!var.missing()) {
                bool shorten = false;
                wcstring val = var.as_string();
                if (opts.shorten_ok && val.length() > 64) {
                    shorten = true;
                    val.resize(60);
                }

                wcstring e_value = expand_escape_variable(val);
                streams.out.append(L" ");
                streams.out.append(e_value);

                if (shorten) streams.out.push_back(ellipsis_char);
            }
        }

        streams.out.append(L"\n");
    }

    return STATUS_CMD_OK;
}

// Query mode. Return the number of variables that do not exist out of the specified variables.
static int builtin_set_query(const wchar_t *cmd, set_cmd_opts_t &opts, int argc, wchar_t **argv,
                             parser_t &parser, io_streams_t &streams) {
    int retval = 0;
    int scope = compute_scope(opts);

    for (int i = 0; i < argc; i++) {
        wchar_t *arg = argv[i];
        wchar_t *dest = wcsdup(arg);
        assert(dest);

        std::vector<long> indexes;
        int idx_count = parse_index(indexes, dest, scope, streams);
        if (idx_count == -1) {
            free(dest);
            builtin_print_help(parser, streams, cmd, streams.err);
            return STATUS_CMD_ERROR;
        }

        if (idx_count) {
            wcstring_list_t result;
            env_var_t dest_str = env_get(dest, scope);
            if (!dest_str.missing()) dest_str.to_list(result);

            for (auto idx : indexes) {
                if (idx < 1 || (size_t)idx > result.size()) retval++;
            }
        } else if (!env_exist(arg, scope)) {
            retval++;
        }

        free(dest);
    }

    return retval;
}

static void show_scope(const wchar_t *var_name, int scope, io_streams_t &streams) {
    const wchar_t *scope_name;
    switch (scope) {
        case ENV_LOCAL: {
            scope_name = L"local";
            break;
        }
        case ENV_GLOBAL: {
            scope_name = L"global";
            break;
        }
        case ENV_UNIVERSAL: {
            scope_name = L"universal";
            break;
        }
        default: {
            DIE("invalid scope");
            break;
        }
    }

    if (env_exist(var_name, scope)) {
        const env_var_t evar = env_get(var_name, scope | ENV_EXPORT | ENV_USER);
        const wchar_t *exportv = evar.missing() ? _(L"unexported") : _(L"exported");

        const env_var_t var = env_get(var_name, scope | ENV_USER);
        wcstring_list_t result;
        if (!var.empty()) var.to_list(result);

        streams.out.append_format(_(L"$%ls: set in %ls scope, %ls, with %d elements\n"), var_name,
                                  scope_name, exportv, result.size());
        for (size_t i = 0; i < result.size(); i++) {
            if (result.size() > 100) {
                if (i == 50) streams.out.append(L"...\n");
                if (i >= 50 && i < result.size() - 50) continue;
            }
            const wcstring value = result[i];
            const wcstring escaped_val =
                escape_string(value.c_str(), ESCAPE_NO_QUOTED, STRING_STYLE_SCRIPT);
            streams.out.append_format(_(L"$%ls[%d]: length=%d value=|%ls|\n"), var_name, i + 1,
                                      value.size(), escaped_val.c_str());
        }
    } else {
        streams.out.append_format(_(L"$%ls: not set in %ls scope\n"), var_name, scope_name);
    }
}

/// Show mode. Show information about the named variable(s).
static int builtin_set_show(const wchar_t *cmd, set_cmd_opts_t &opts, int argc, wchar_t **argv,
                            parser_t &parser, io_streams_t &streams) {
    UNUSED(opts);

    if (argc == 0) {  // show all vars
        wcstring_list_t names = env_get_names(ENV_USER);
        sort(names.begin(), names.end());
        for (auto it : names) {
            show_scope(it.c_str(), ENV_LOCAL, streams);
            show_scope(it.c_str(), ENV_GLOBAL, streams);
            show_scope(it.c_str(), ENV_UNIVERSAL, streams);
            streams.out.push_back(L'\n');
        }
    } else {
        for (int i = 0; i < argc; i++) {
            wchar_t *arg = argv[i];

            if (!valid_var_name(arg)) {
                streams.err.append_format(_(L"$%ls: invalid var name\n"), arg);
                continue;
            }

            if (wcschr(arg, L'[')) {
                streams.err.append_format(
                    _(L"%ls: `set --show` does not allow slices with the var names\n"), cmd);
                builtin_print_help(parser, streams, cmd, streams.err);
                return STATUS_CMD_ERROR;
            }

            show_scope(arg, ENV_LOCAL, streams);
            show_scope(arg, ENV_GLOBAL, streams);
            show_scope(arg, ENV_UNIVERSAL, streams);
            streams.out.push_back(L'\n');
        }
    }

    return STATUS_CMD_OK;
}

/// Erase a variable.
static int builtin_set_erase(const wchar_t *cmd, set_cmd_opts_t &opts, int argc, wchar_t **argv,
                             parser_t &parser, io_streams_t &streams) {
    if (argc != 1) {
        streams.err.append_format(BUILTIN_ERR_ARG_COUNT2, cmd, L"--erase", 1, argc);
        builtin_print_help(parser, streams, cmd, streams.err);
        return STATUS_CMD_ERROR;
    }

    int scope = compute_scope(opts);  // calculate the variable scope based on the provided options
    wchar_t *dest = argv[0];

    std::vector<long> indexes;
    int idx_count = parse_index(indexes, dest, scope, streams);
    if (idx_count == -1) {
        builtin_print_help(parser, streams, cmd, streams.err);
        return STATUS_CMD_ERROR;
    }

    int retval;
    if (!valid_var_name(dest)) {
        streams.err.append_format(BUILTIN_ERR_VARNAME, cmd, dest);
        builtin_print_help(parser, streams, cmd, streams.err);
        return STATUS_INVALID_ARGS;
    }

    if (idx_count == 0) {  // unset the var
        retval = env_remove(dest, scope);
    } else {  // remove just the specified indexes of the var
        const env_var_t dest_var = env_get(dest, scope);
        if (dest_var.missing()) return STATUS_CMD_ERROR;
        wcstring_list_t result;
        dest_var.to_list(result);
        erase_values(result, indexes);
        retval = my_env_set(cmd, dest, result, scope, streams);
    }

    if (retval != STATUS_CMD_OK) return retval;
    return check_global_scope_exists(cmd, opts, dest, streams);
}

/// This handles the common case of setting the entire var to a set of values.
static int set_var_array(const wchar_t *cmd, set_cmd_opts_t &opts, const wchar_t *varname,
                         wcstring_list_t &new_values, int argc, wchar_t **argv, parser_t &parser,
                         io_streams_t &streams) {
    UNUSED(cmd);
    UNUSED(parser);
    UNUSED(streams);

    if (opts.prepend || opts.append) {
        int scope = compute_scope(opts);
        if (opts.prepend) {
            for (int i = 0; i < argc; i++) new_values.push_back(argv[i]);
        }

        env_var_t var_str = env_get(varname, scope);
        wcstring_list_t var_array;
        if (!var_str.missing()) var_str.to_list(var_array);
        new_values.insert(new_values.end(), var_array.begin(), var_array.end());

        if (opts.append) {
            for (int i = 0; i < argc; i++) new_values.push_back(argv[i]);
        }
    } else {
        for (int i = 0; i < argc; i++) new_values.push_back(argv[i]);
    }

    return STATUS_CMD_OK;
}

/// This handles the more difficult case of setting individual slices of a var.
static int set_var_slices(const wchar_t *cmd, set_cmd_opts_t &opts, const wchar_t *varname,
                          wcstring_list_t &new_values, std::vector<long> &indexes, int argc,
                          wchar_t **argv, parser_t &parser, io_streams_t &streams) {
    UNUSED(parser);

    if (opts.append || opts.prepend) {
        streams.err.append_format(
            L"%ls: Cannot use --append or --prepend when assigning to a slice", cmd);
        builtin_print_help(parser, streams, cmd, streams.err);
        return STATUS_INVALID_ARGS;
    }

    if (indexes.size() != static_cast<size_t>(argc)) {
        streams.err.append_format(BUILTIN_SET_MISMATCHED_ARGS, cmd, indexes.size(), argc);
    }

    int scope = compute_scope(opts);  // calculate the variable scope based on the provided options
    const env_var_t var_str = env_get(varname, scope);
    if (!var_str.missing()) var_str.to_list(new_values);

    // Slice indexes have been calculated, do the actual work.
    wcstring_list_t result;
    for (int i = 0; i < argc; i++) result.push_back(argv[i]);

    int retval = update_values(new_values, indexes, result);
    if (retval != STATUS_CMD_OK) {
        streams.err.append_format(BUILTIN_SET_ARRAY_BOUNDS_ERR, cmd);
        return retval;
    }

    return STATUS_CMD_OK;
}

/// Set a variable.
static int builtin_set_set(const wchar_t *cmd, set_cmd_opts_t &opts, int argc, wchar_t **argv,
                           parser_t &parser, io_streams_t &streams) {
    if (argc == 0) {
        streams.err.append_format(BUILTIN_ERR_MIN_ARG_COUNT1, cmd, 1);
        builtin_print_help(parser, streams, cmd, streams.err);
        return STATUS_INVALID_ARGS;
    }

    int scope = compute_scope(opts);  // calculate the variable scope based on the provided options
    wchar_t *varname = argv[0];
    argv++;
    argc--;

    std::vector<long> indexes;
    int idx_count = parse_index(indexes, varname, scope, streams);
    if (idx_count == -1) {
        builtin_print_help(parser, streams, cmd, streams.err);
        return STATUS_INVALID_ARGS;
    }

    if (!valid_var_name(varname)) {
        streams.err.append_format(BUILTIN_ERR_VARNAME, cmd, varname);
        builtin_print_help(parser, streams, cmd, streams.err);
        return STATUS_INVALID_ARGS;
    }

    int retval;
    wcstring_list_t new_values;
    if (idx_count == 0) {
        // Handle the simple, common, case. Set the var to the specified values.
        retval = set_var_array(cmd, opts, varname, new_values, argc, argv, parser, streams);
    } else {
        // Handle the uncommon case of setting specific slices of a var.
        retval =
            set_var_slices(cmd, opts, varname, new_values, indexes, argc, argv, parser, streams);
    }
    if (retval != STATUS_CMD_OK) return retval;

    retval = my_env_set(cmd, varname, new_values, scope, streams);
    if (retval != STATUS_CMD_OK) return retval;
    return check_global_scope_exists(cmd, opts, varname, streams);
}

/// The set builtin creates, updates, and erases (removes, deletes) variables.
int builtin_set(parser_t &parser, io_streams_t &streams, wchar_t **argv) {
    const int incoming_exit_status = proc_get_last_status();
    wchar_t *cmd = argv[0];
    int argc = builtin_count_args(argv);
    set_cmd_opts_t opts;

    int optind;
    int retval = parse_cmd_opts(opts, &optind, argc, argv, parser, streams);
    if (retval != STATUS_CMD_OK) return retval;
    argv += optind;
    argc -= optind;

    if (opts.print_help) {
        builtin_print_help(parser, streams, cmd, streams.out);
        return STATUS_CMD_OK;
    }

<<<<<<< HEAD
    retval = validate_cmd_opts(cmd, opts, argc, parser, streams);
    if (retval != STATUS_CMD_OK) return retval;

    if (opts.query) {
        retval = builtin_set_query(cmd, opts, argc, argv, parser, streams);
    } else if (opts.erase) {
        retval = builtin_set_erase(cmd, opts, argc, argv, parser, streams);
    } else if (opts.list) {  // explicit list the vars we know about
        retval = builtin_set_list(cmd, opts, argc, argv, parser, streams);
    } else if (opts.show) {
        retval = builtin_set_show(cmd, opts, argc, argv, parser, streams);
    } else if (argc == 0) {  // implicit list the vars we know about
        retval = builtin_set_list(cmd, opts, argc, argv, parser, streams);
    } else {
        retval = builtin_set_set(cmd, opts, argc, argv, parser, streams);
=======
    // Check if we are setting variables above the effective scope. See
    // https://github.com/fish-shell/fish-shell/issues/806
    env_var_t global_dest = env_get_string(dest, ENV_GLOBAL);
    if (universal && !global_dest.missing() && shell_is_interactive()) {
        streams.err.append_format(
            _(L"%ls: Universal variable '%ls' is shadowed by the global variable of the same name.\n"),
            L"set", dest);
>>>>>>> 11f5bbf8
    }

    if (retval == STATUS_CMD_OK && opts.preserve_failure_exit_status) retval = incoming_exit_status;
    return retval;
}<|MERGE_RESOLUTION|>--- conflicted
+++ resolved
@@ -66,7 +66,7 @@
 #define BUILTIN_SET_ERASE_NO_VAR _(L"%ls: Erase needs a variable name\n")
 #define BUILTIN_SET_ARRAY_BOUNDS_ERR _(L"%ls: Array index out of bounds\n")
 #define BUILTIN_SET_UVAR_ERR \
-    _(L"%ls: Universal var '%ls' created but shadowed by global var of the same name.\n")
+    _(L"%ls: Universal variable '%ls' is shadowed by the global variable of the same name.\n"),
 
 // Test if the specified variable should be subject to path validation.
 static const wcstring_list_t path_variables({L"PATH", L"CDPATH"});
@@ -769,7 +769,6 @@
         return STATUS_CMD_OK;
     }
 
-<<<<<<< HEAD
     retval = validate_cmd_opts(cmd, opts, argc, parser, streams);
     if (retval != STATUS_CMD_OK) return retval;
 
@@ -785,15 +784,6 @@
         retval = builtin_set_list(cmd, opts, argc, argv, parser, streams);
     } else {
         retval = builtin_set_set(cmd, opts, argc, argv, parser, streams);
-=======
-    // Check if we are setting variables above the effective scope. See
-    // https://github.com/fish-shell/fish-shell/issues/806
-    env_var_t global_dest = env_get_string(dest, ENV_GLOBAL);
-    if (universal && !global_dest.missing() && shell_is_interactive()) {
-        streams.err.append_format(
-            _(L"%ls: Universal variable '%ls' is shadowed by the global variable of the same name.\n"),
-            L"set", dest);
->>>>>>> 11f5bbf8
     }
 
     if (retval == STATUS_CMD_OK && opts.preserve_failure_exit_status) retval = incoming_exit_status;
